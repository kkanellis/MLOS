--- conflicted
+++ resolved
@@ -14,11 +14,7 @@
 from mlos_core.optimizers.optimizer import BaseOptimizer
 from mlos_core.optimizers.random_optimizer import RandomOptimizer
 from mlos_core.optimizers.bayesian_optimizers.emukit_optimizer import EmukitOptimizer
-<<<<<<< HEAD
-from mlos_core.optimizers.bayesian_optimizers.skopt_optimizer import SkoptOptimizer
 from mlos_core.optimizers.bayesian_optimizers.smac_optimizer import SmacOptimizer
-=======
->>>>>>> 3f7b3aae
 from mlos_core.optimizers.flaml_optimizer import FlamlOptimizer
 from mlos_core.spaces.adapters import SpaceAdapterType, SpaceAdapterFactory
 
@@ -29,11 +25,7 @@
     'RandomOptimizer',
     'FlamlOptimizer',
     'EmukitOptimizer',
-<<<<<<< HEAD
-    'SkoptOptimizer',
     'SmacOptimizer',
-=======
->>>>>>> 3f7b3aae
 ]
 
 
@@ -48,15 +40,9 @@
 
     FLAML = FlamlOptimizer
     """An instance of FlamlOptimizer class will be used"""
-<<<<<<< HEAD
-
-    SKOPT = SkoptOptimizer
-    """An instance of SkoptOptimizer class will be used"""
 
     SMAC = SmacOptimizer
     """An instance of SmacOptimizer class will be used"""
-=======
->>>>>>> 3f7b3aae
 
 
 # To make mypy happy, we need to define a type variable for each optimizer type.
@@ -68,11 +54,10 @@
     RandomOptimizer,
     EmukitOptimizer,
     FlamlOptimizer,
-    SkoptOptimizer,
     SmacOptimizer,
 )
 
-DEFAULT_OPTIMIZER_TYPE = OptimizerType.EMUKIT
+DEFAULT_OPTIMIZER_TYPE = OptimizerType.SMAC
 
 
 class OptimizerFactory:
