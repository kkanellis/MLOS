#
# Copyright (c) Microsoft Corporation.
# Licensed under the MIT License.
#
import pandas as pd

from mlos.Logger import create_logger
from mlos.Optimizers.BayesianOptimizerConfigStore import bayesian_optimizer_config_store
from mlos.Optimizers.BayesianOptimizerConvergenceState import BayesianOptimizerConvergenceState
from mlos.Optimizers.OptimizerBase import OptimizerBase
from mlos.Optimizers.OptimizationProblem import OptimizationProblem
from mlos.Optimizers.ExperimentDesigner.ExperimentDesigner import ExperimentDesigner
from mlos.Optimizers.RegressionModels.GoodnessOfFitMetrics import DataSetType
from mlos.Optimizers.RegressionModels.HomogeneousRandomForestRegressionModel import HomogeneousRandomForestRegressionModel
from mlos.Tracer import trace
from mlos.Spaces import Point, SimpleHypergrid



class BayesianOptimizer(OptimizerBase):
    """Generic Bayesian Optimizer based on regresson model

    Uses extra trees as surrogate model and confidence bound acquisition function by default.

    Attributes
    ----------
    logger : Logger
    optimization_problem : OptimizationProblem
    surrogate_model : HomogeneousRandomForestRegressionModel
    optimizer_config : Point
    experiment_designer: ExperimentDesigner

    """
    @trace()
    def __init__(
            self,
            optimization_problem: OptimizationProblem,
            optimizer_config: Point,
            logger=None
    ):
        if logger is None:
            logger = create_logger("BayesianOptimizer")
        self.logger = logger

        # Let's initialize the optimizer.
        #
        assert len(optimization_problem.objectives) == 1, "For now this is a single-objective optimizer."
        OptimizerBase.__init__(self, optimization_problem)

        # Since the optimization_problem.objective_space can now be multi-dimensional (as a milestone towards multi-objective
        # optimization), we have to prepare a smaller objective space for the surrogate model.
        # TODO: create multiple models each predicting a different objective. Also consider multi-objective models.
        #
        assert not optimization_problem.objective_space.is_hierarchical(), "Not supported."
        only_objective = optimization_problem.objectives[0]
        self.surrogate_model_output_space = SimpleHypergrid(
            name="surrogate_model_output_space",
            dimensions=[optimization_problem.objective_space[only_objective.name]]
        )

        assert optimizer_config in bayesian_optimizer_config_store.parameter_space, "Invalid config."
        self.optimizer_config = optimizer_config

        # Now let's put together the surrogate model.
        #
        assert self.optimizer_config.surrogate_model_implementation == HomogeneousRandomForestRegressionModel.__name__, "TODO: implement more"
        self.surrogate_model = HomogeneousRandomForestRegressionModel(
            model_config=self.optimizer_config.homogeneous_random_forest_regression_model_config,
<<<<<<< HEAD
            input_space=self.optimization_problem.feature_space,
            output_space=self.optimization_problem.objective_space,
=======
            input_space=self.optimization_problem.parameter_space, # TODO: change to feature space
            output_space=self.surrogate_model_output_space,
>>>>>>> 6685e371
            logger=self.logger
        )

        # Now let's put together the experiment designer that will suggest parameters for each experiment.
        #
        assert self.optimizer_config.experiment_designer_implementation == ExperimentDesigner.__name__
        self.experiment_designer = ExperimentDesigner(
            designer_config=self.optimizer_config.experiment_designer_config,
            optimization_problem=self.optimization_problem,
            surrogate_model=self.surrogate_model,
            logger=self.logger
        )

        self._optimizer_convergence_state = BayesianOptimizerConvergenceState(
            surrogate_model_fit_state=self.surrogate_model.fit_state
        )

        # Also let's make sure we have the dataframes we need for the surrogate model.
<<<<<<< HEAD
        # TODO: this will need a better home - either a DataSet class or the surrogate model itself.
        self._feature_values_df = pd.DataFrame(columns=[dimension.name for dimension in self.optimization_problem.feature_space.dimensions])
        self._target_values_df = pd.DataFrame(columns=[dimension.name for dimension in self.optimization_problem.objective_space.dimensions])
=======
        #
        self._feature_names = [dimension.name for dimension in self.optimization_problem.parameter_space.dimensions]
        self._feature_names_set = set(self._feature_names)

        self._target_names = [dimension.name for dimension in self.optimization_problem.objective_space.dimensions]
        self._target_names_set = set(self._target_names)

        self._feature_values_df = pd.DataFrame(columns=self._feature_names)
        self._target_values_df = pd.DataFrame(columns=self._target_names)
>>>>>>> 6685e371

    @property
    def trained(self):
        return self.surrogate_model.trained

    @property
    def num_observed_samples(self):
        return len(self._feature_values_df.index)

    def compute_surrogate_model_goodness_of_fit(self):
        if not self.surrogate_model.trained:
            raise RuntimeError("Model has not been trained yet.")
        return self.surrogate_model.compute_goodness_of_fit(
            features_df=self._feature_values_df.copy(),
            target_df=self._target_values_df.copy(),
            data_set_type=DataSetType.TRAIN
        )

    def get_optimizer_convergence_state(self):
        return self._optimizer_convergence_state

    def get_all_observations(self):
        return self._feature_values_df.copy(), self._target_values_df.copy()

    @trace()
    def suggest(self, random=False, context: Point = None):
        # TODO: pass context to the suggest method
        if self.optimization_problem.context_space is not None:
            if context is None:
                raise ValueError("Non-empty context space but no context given.")
            assert context in self.optimization_problem.context_space
        random = random or self.num_observed_samples < self.optimizer_config.min_samples_required_for_guided_design_of_experiments
        suggested_config = self.experiment_designer.suggest(random=random, context_values_dataframe=context.to_dataframe())
        assert suggested_config in self.optimization_problem.parameter_space
        return suggested_config

    @trace()
    def register(self, parameter_values_pandas_frame , target_values_pandas_frame, context_values_pandas_frame=None):
        # TODO: add to a Dataset and move on. The surrogate model should have a reference to the same dataset
        # TODO: and should be able to refit automatically.

<<<<<<< HEAD
        if self.optimization_problem.context_space is not None and context_values_pandas_frame is None:
            raise ValueError("Context space required by optimization problem but not provided.")
        feature_values = self.optimization_problem.construct_feature_dataframe(parameter_values=parameter_values_pandas_frame,
                                                                               context_values=context_values_pandas_frame)
        self._feature_values_df = self._feature_values_df.append(feature_values, ignore_index=True)
=======
        feature_columns_to_retain = [column for column in feature_values_pandas_frame.columns if column in self._feature_names_set]
        target_columns_to_retain = [column for column in target_values_pandas_frame.columns if column in self._target_names_set]

        if len(feature_columns_to_retain) == 0:
            raise ValueError(f"None of the {feature_columns_to_retain} is a feature recognized by this optimizer.")

        if len(target_columns_to_retain) == 0:
            raise ValueError(f"None of the {target_columns_to_retain} is a target recognized by this optimizer.")

        feature_values_pandas_frame = feature_values_pandas_frame[feature_columns_to_retain]
        target_values_pandas_frame = target_values_pandas_frame[target_columns_to_retain]

        all_null_features = feature_values_pandas_frame[feature_values_pandas_frame.isnull().all(axis=1)]
        if len(all_null_features.index) > 0:
            raise ValueError(f"{len(all_null_features.index)} of the observations contain(s) no valid features.")

        all_null_targets = target_values_pandas_frame[target_values_pandas_frame.isnull().all(axis=1)]
        if len(all_null_targets.index) > 0:
            raise ValueError(f"{len(all_null_targets.index)} of the observations contain(s) no valid targets")

        self._feature_values_df = self._feature_values_df.append(feature_values_pandas_frame, ignore_index=True)
>>>>>>> 6685e371
        self._target_values_df = self._target_values_df.append(target_values_pandas_frame, ignore_index=True)

        # TODO: ascertain that min_samples_required ... is more than min_samples to fit the model
        if self.num_observed_samples >= self.optimizer_config.min_samples_required_for_guided_design_of_experiments:
            self.surrogate_model.fit(
                feature_values_pandas_frame=self._feature_values_df,
                target_values_pandas_frame=self._target_values_df,
                iteration_number=len(self._feature_values_df.index)
            )

    @trace()
    def predict(self, feature_values_pandas_frame, t=None):
        return self.surrogate_model.predict(feature_values_pandas_frame)

    def focus(self, subspace):
        ...

    def reset_focus(self):
        ...
<|MERGE_RESOLUTION|>--- conflicted
+++ resolved
@@ -1,197 +1,183 @@
-#
-# Copyright (c) Microsoft Corporation.
-# Licensed under the MIT License.
-#
-import pandas as pd
-
-from mlos.Logger import create_logger
-from mlos.Optimizers.BayesianOptimizerConfigStore import bayesian_optimizer_config_store
-from mlos.Optimizers.BayesianOptimizerConvergenceState import BayesianOptimizerConvergenceState
-from mlos.Optimizers.OptimizerBase import OptimizerBase
-from mlos.Optimizers.OptimizationProblem import OptimizationProblem
-from mlos.Optimizers.ExperimentDesigner.ExperimentDesigner import ExperimentDesigner
-from mlos.Optimizers.RegressionModels.GoodnessOfFitMetrics import DataSetType
-from mlos.Optimizers.RegressionModels.HomogeneousRandomForestRegressionModel import HomogeneousRandomForestRegressionModel
-from mlos.Tracer import trace
-from mlos.Spaces import Point, SimpleHypergrid
-
-
-
-class BayesianOptimizer(OptimizerBase):
-    """Generic Bayesian Optimizer based on regresson model
-
-    Uses extra trees as surrogate model and confidence bound acquisition function by default.
-
-    Attributes
-    ----------
-    logger : Logger
-    optimization_problem : OptimizationProblem
-    surrogate_model : HomogeneousRandomForestRegressionModel
-    optimizer_config : Point
-    experiment_designer: ExperimentDesigner
-
-    """
-    @trace()
-    def __init__(
-            self,
-            optimization_problem: OptimizationProblem,
-            optimizer_config: Point,
-            logger=None
-    ):
-        if logger is None:
-            logger = create_logger("BayesianOptimizer")
-        self.logger = logger
-
-        # Let's initialize the optimizer.
-        #
-        assert len(optimization_problem.objectives) == 1, "For now this is a single-objective optimizer."
-        OptimizerBase.__init__(self, optimization_problem)
-
-        # Since the optimization_problem.objective_space can now be multi-dimensional (as a milestone towards multi-objective
-        # optimization), we have to prepare a smaller objective space for the surrogate model.
-        # TODO: create multiple models each predicting a different objective. Also consider multi-objective models.
-        #
-        assert not optimization_problem.objective_space.is_hierarchical(), "Not supported."
-        only_objective = optimization_problem.objectives[0]
-        self.surrogate_model_output_space = SimpleHypergrid(
-            name="surrogate_model_output_space",
-            dimensions=[optimization_problem.objective_space[only_objective.name]]
-        )
-
-        assert optimizer_config in bayesian_optimizer_config_store.parameter_space, "Invalid config."
-        self.optimizer_config = optimizer_config
-
-        # Now let's put together the surrogate model.
-        #
-        assert self.optimizer_config.surrogate_model_implementation == HomogeneousRandomForestRegressionModel.__name__, "TODO: implement more"
-        self.surrogate_model = HomogeneousRandomForestRegressionModel(
-            model_config=self.optimizer_config.homogeneous_random_forest_regression_model_config,
-<<<<<<< HEAD
-            input_space=self.optimization_problem.feature_space,
-            output_space=self.optimization_problem.objective_space,
-=======
-            input_space=self.optimization_problem.parameter_space, # TODO: change to feature space
-            output_space=self.surrogate_model_output_space,
->>>>>>> 6685e371
-            logger=self.logger
-        )
-
-        # Now let's put together the experiment designer that will suggest parameters for each experiment.
-        #
-        assert self.optimizer_config.experiment_designer_implementation == ExperimentDesigner.__name__
-        self.experiment_designer = ExperimentDesigner(
-            designer_config=self.optimizer_config.experiment_designer_config,
-            optimization_problem=self.optimization_problem,
-            surrogate_model=self.surrogate_model,
-            logger=self.logger
-        )
-
-        self._optimizer_convergence_state = BayesianOptimizerConvergenceState(
-            surrogate_model_fit_state=self.surrogate_model.fit_state
-        )
-
-        # Also let's make sure we have the dataframes we need for the surrogate model.
-<<<<<<< HEAD
-        # TODO: this will need a better home - either a DataSet class or the surrogate model itself.
-        self._feature_values_df = pd.DataFrame(columns=[dimension.name for dimension in self.optimization_problem.feature_space.dimensions])
-        self._target_values_df = pd.DataFrame(columns=[dimension.name for dimension in self.optimization_problem.objective_space.dimensions])
-=======
-        #
-        self._feature_names = [dimension.name for dimension in self.optimization_problem.parameter_space.dimensions]
-        self._feature_names_set = set(self._feature_names)
-
-        self._target_names = [dimension.name for dimension in self.optimization_problem.objective_space.dimensions]
-        self._target_names_set = set(self._target_names)
-
-        self._feature_values_df = pd.DataFrame(columns=self._feature_names)
-        self._target_values_df = pd.DataFrame(columns=self._target_names)
->>>>>>> 6685e371
-
-    @property
-    def trained(self):
-        return self.surrogate_model.trained
-
-    @property
-    def num_observed_samples(self):
-        return len(self._feature_values_df.index)
-
-    def compute_surrogate_model_goodness_of_fit(self):
-        if not self.surrogate_model.trained:
-            raise RuntimeError("Model has not been trained yet.")
-        return self.surrogate_model.compute_goodness_of_fit(
-            features_df=self._feature_values_df.copy(),
-            target_df=self._target_values_df.copy(),
-            data_set_type=DataSetType.TRAIN
-        )
-
-    def get_optimizer_convergence_state(self):
-        return self._optimizer_convergence_state
-
-    def get_all_observations(self):
-        return self._feature_values_df.copy(), self._target_values_df.copy()
-
-    @trace()
-    def suggest(self, random=False, context: Point = None):
-        # TODO: pass context to the suggest method
-        if self.optimization_problem.context_space is not None:
-            if context is None:
-                raise ValueError("Non-empty context space but no context given.")
-            assert context in self.optimization_problem.context_space
-        random = random or self.num_observed_samples < self.optimizer_config.min_samples_required_for_guided_design_of_experiments
-        suggested_config = self.experiment_designer.suggest(random=random, context_values_dataframe=context.to_dataframe())
-        assert suggested_config in self.optimization_problem.parameter_space
-        return suggested_config
-
-    @trace()
-    def register(self, parameter_values_pandas_frame , target_values_pandas_frame, context_values_pandas_frame=None):
-        # TODO: add to a Dataset and move on. The surrogate model should have a reference to the same dataset
-        # TODO: and should be able to refit automatically.
-
-<<<<<<< HEAD
-        if self.optimization_problem.context_space is not None and context_values_pandas_frame is None:
-            raise ValueError("Context space required by optimization problem but not provided.")
-        feature_values = self.optimization_problem.construct_feature_dataframe(parameter_values=parameter_values_pandas_frame,
-                                                                               context_values=context_values_pandas_frame)
-        self._feature_values_df = self._feature_values_df.append(feature_values, ignore_index=True)
-=======
-        feature_columns_to_retain = [column for column in feature_values_pandas_frame.columns if column in self._feature_names_set]
-        target_columns_to_retain = [column for column in target_values_pandas_frame.columns if column in self._target_names_set]
-
-        if len(feature_columns_to_retain) == 0:
-            raise ValueError(f"None of the {feature_columns_to_retain} is a feature recognized by this optimizer.")
-
-        if len(target_columns_to_retain) == 0:
-            raise ValueError(f"None of the {target_columns_to_retain} is a target recognized by this optimizer.")
-
-        feature_values_pandas_frame = feature_values_pandas_frame[feature_columns_to_retain]
-        target_values_pandas_frame = target_values_pandas_frame[target_columns_to_retain]
-
-        all_null_features = feature_values_pandas_frame[feature_values_pandas_frame.isnull().all(axis=1)]
-        if len(all_null_features.index) > 0:
-            raise ValueError(f"{len(all_null_features.index)} of the observations contain(s) no valid features.")
-
-        all_null_targets = target_values_pandas_frame[target_values_pandas_frame.isnull().all(axis=1)]
-        if len(all_null_targets.index) > 0:
-            raise ValueError(f"{len(all_null_targets.index)} of the observations contain(s) no valid targets")
-
-        self._feature_values_df = self._feature_values_df.append(feature_values_pandas_frame, ignore_index=True)
->>>>>>> 6685e371
-        self._target_values_df = self._target_values_df.append(target_values_pandas_frame, ignore_index=True)
-
-        # TODO: ascertain that min_samples_required ... is more than min_samples to fit the model
-        if self.num_observed_samples >= self.optimizer_config.min_samples_required_for_guided_design_of_experiments:
-            self.surrogate_model.fit(
-                feature_values_pandas_frame=self._feature_values_df,
-                target_values_pandas_frame=self._target_values_df,
-                iteration_number=len(self._feature_values_df.index)
-            )
-
-    @trace()
-    def predict(self, feature_values_pandas_frame, t=None):
-        return self.surrogate_model.predict(feature_values_pandas_frame)
-
-    def focus(self, subspace):
-        ...
-
-    def reset_focus(self):
-        ...
+#
+# Copyright (c) Microsoft Corporation.
+# Licensed under the MIT License.
+#
+import pandas as pd
+
+from mlos.Logger import create_logger
+from mlos.Optimizers.BayesianOptimizerConfigStore import bayesian_optimizer_config_store
+from mlos.Optimizers.BayesianOptimizerConvergenceState import BayesianOptimizerConvergenceState
+from mlos.Optimizers.OptimizerBase import OptimizerBase
+from mlos.Optimizers.OptimizationProblem import OptimizationProblem
+from mlos.Optimizers.ExperimentDesigner.ExperimentDesigner import ExperimentDesigner
+from mlos.Optimizers.RegressionModels.GoodnessOfFitMetrics import DataSetType
+from mlos.Optimizers.RegressionModels.HomogeneousRandomForestRegressionModel import HomogeneousRandomForestRegressionModel
+from mlos.Tracer import trace
+from mlos.Spaces import Point, SimpleHypergrid
+
+
+
+class BayesianOptimizer(OptimizerBase):
+    """Generic Bayesian Optimizer based on regresson model
+
+    Uses extra trees as surrogate model and confidence bound acquisition function by default.
+
+    Attributes
+    ----------
+    logger : Logger
+    optimization_problem : OptimizationProblem
+    surrogate_model : HomogeneousRandomForestRegressionModel
+    optimizer_config : Point
+    experiment_designer: ExperimentDesigner
+
+    """
+    @trace()
+    def __init__(
+            self,
+            optimization_problem: OptimizationProblem,
+            optimizer_config: Point,
+            logger=None
+    ):
+        if logger is None:
+            logger = create_logger("BayesianOptimizer")
+        self.logger = logger
+
+        # Let's initialize the optimizer.
+        #
+        assert len(optimization_problem.objectives) == 1, "For now this is a single-objective optimizer."
+        OptimizerBase.__init__(self, optimization_problem)
+
+        # Since the optimization_problem.objective_space can now be multi-dimensional (as a milestone towards multi-objective
+        # optimization), we have to prepare a smaller objective space for the surrogate model.
+        # TODO: create multiple models each predicting a different objective. Also consider multi-objective models.
+        #
+        assert not optimization_problem.objective_space.is_hierarchical(), "Not supported."
+        only_objective = optimization_problem.objectives[0]
+        self.surrogate_model_output_space = SimpleHypergrid(
+            name="surrogate_model_output_space",
+            dimensions=[optimization_problem.objective_space[only_objective.name]]
+        )
+
+        assert optimizer_config in bayesian_optimizer_config_store.parameter_space, "Invalid config."
+        self.optimizer_config = optimizer_config
+
+        # Now let's put together the surrogate model.
+        #
+        assert self.optimizer_config.surrogate_model_implementation == HomogeneousRandomForestRegressionModel.__name__, "TODO: implement more"
+        self.surrogate_model = HomogeneousRandomForestRegressionModel(
+            model_config=self.optimizer_config.homogeneous_random_forest_regression_model_config,
+            input_space=self.optimization_problem.feature_space,
+            output_space=self.surrogate_model_output_space
+            logger=self.logger
+        )
+
+        # Now let's put together the experiment designer that will suggest parameters for each experiment.
+        #
+        assert self.optimizer_config.experiment_designer_implementation == ExperimentDesigner.__name__
+        self.experiment_designer = ExperimentDesigner(
+            designer_config=self.optimizer_config.experiment_designer_config,
+            optimization_problem=self.optimization_problem,
+            surrogate_model=self.surrogate_model,
+            logger=self.logger
+        )
+
+        self._optimizer_convergence_state = BayesianOptimizerConvergenceState(
+            surrogate_model_fit_state=self.surrogate_model.fit_state
+        )
+
+        # Also let's make sure we have the dataframes we need for the surrogate model.
+        #
+        self._feature_names = [dimension.name for dimension in self.optimization_problem.feature_space.dimensions]
+        self._feature_names_set = set(self._feature_names)
+
+        self._target_names = [dimension.name for dimension in self.optimization_problem.objective_space.dimensions]
+        self._target_names_set = set(self._target_names)
+
+        self._feature_values_df = pd.DataFrame(columns=self._feature_names)
+        self._target_values_df = pd.DataFrame(columns=self._target_names)
+
+    @property
+    def trained(self):
+        return self.surrogate_model.trained
+
+    @property
+    def num_observed_samples(self):
+        return len(self._feature_values_df.index)
+
+    def compute_surrogate_model_goodness_of_fit(self):
+        if not self.surrogate_model.trained:
+            raise RuntimeError("Model has not been trained yet.")
+        return self.surrogate_model.compute_goodness_of_fit(
+            features_df=self._feature_values_df.copy(),
+            target_df=self._target_values_df.copy(),
+            data_set_type=DataSetType.TRAIN
+        )
+
+    def get_optimizer_convergence_state(self):
+        return self._optimizer_convergence_state
+
+    def get_all_observations(self):
+        return self._feature_values_df.copy(), self._target_values_df.copy()
+
+    @trace()
+    def suggest(self, random=False, context: Point = None):
+        # TODO: pass context to the suggest method
+        if self.optimization_problem.context_space is not None:
+            if context is None:
+                raise ValueError("Non-empty context space but no context given.")
+            assert context in self.optimization_problem.context_space
+        random = random or self.num_observed_samples < self.optimizer_config.min_samples_required_for_guided_design_of_experiments
+        suggested_config = self.experiment_designer.suggest(random=random, context_values_dataframe=context.to_dataframe())
+        assert suggested_config in self.optimization_problem.parameter_space
+        return suggested_config
+
+    @trace()
+    def register(self, parameter_values_pandas_frame , target_values_pandas_frame, context_values_pandas_frame=None):
+        # TODO: add to a Dataset and move on. The surrogate model should have a reference to the same dataset
+        # TODO: and should be able to refit automatically.
+
+        if self.optimization_problem.context_space is not None and context_values_pandas_frame is None:
+            raise ValueError("Context space required by optimization problem but not provided.")
+        feature_values_pandas_frame = self.optimization_problem.construct_feature_dataframe(parameter_values=parameter_values_pandas_frame,
+                                                                               context_values=context_values_pandas_frame)
+
+        feature_columns_to_retain = [column for column in feature_values_pandas_frame.columns if column in self._feature_names_set]
+        target_columns_to_retain = [column for column in target_values_pandas_frame.columns if column in self._target_names_set]
+
+        if len(feature_columns_to_retain) == 0:
+            raise ValueError(f"None of the {feature_columns_to_retain} is a feature recognized by this optimizer.")
+
+        if len(target_columns_to_retain) == 0:
+            raise ValueError(f"None of the {target_columns_to_retain} is a target recognized by this optimizer.")
+
+        feature_values_pandas_frame = feature_values_pandas_frame[feature_columns_to_retain]
+        target_values_pandas_frame = target_values_pandas_frame[target_columns_to_retain]
+
+        all_null_features = feature_values_pandas_frame[feature_values_pandas_frame.isnull().all(axis=1)]
+        if len(all_null_features.index) > 0:
+            raise ValueError(f"{len(all_null_features.index)} of the observations contain(s) no valid features.")
+
+        all_null_targets = target_values_pandas_frame[target_values_pandas_frame.isnull().all(axis=1)]
+        if len(all_null_targets.index) > 0:
+            raise ValueError(f"{len(all_null_targets.index)} of the observations contain(s) no valid targets")
+
+        self._feature_values_df = self._feature_values_df.append(feature_values_pandas_frame, ignore_index=True)
+        self._target_values_df = self._target_values_df.append(target_values_pandas_frame, ignore_index=True)
+
+        # TODO: ascertain that min_samples_required ... is more than min_samples to fit the model
+        if self.num_observed_samples >= self.optimizer_config.min_samples_required_for_guided_design_of_experiments:
+            self.surrogate_model.fit(
+                feature_values_pandas_frame=self._feature_values_df,
+                target_values_pandas_frame=self._target_values_df,
+                iteration_number=len(self._feature_values_df.index)
+            )
+
+    @trace()
+    def predict(self, feature_values_pandas_frame, t=None):
+        return self.surrogate_model.predict(feature_values_pandas_frame)
+
+    def focus(self, subspace):
+        ...
+
+    def reset_focus(self):
+        ...