name: MLOS DevContainer

on:
  workflow_dispatch:
    inputs:
      tags:
        description: Manual MLOS DevContainer run
  push:
    branches: [ main ]
  pull_request:
    branches: [ main ]
  schedule:
    - cron: "1 0 * * *"

jobs:
  DevContainer:
    runs-on: ubuntu-latest

    # Here we only test a single (latest) version of python.

    env:
      DOCKER_BUILDKIT: 1
      BUILDKIT_INLINE_CACHE: 1

    steps:
    - uses: actions/checkout@v3

    - name: Set NO_CACHE variable for nightly builds
      if: github.event_name == 'schedule'
      run: |
        echo "NO_CACHE=true" >> $GITHUB_ENV

    - name: Log some environment variables for debugging
      run: |
        set -x
        printenv
        echo "NO_CACHE: ${NO_CACHE:-}"

    - name: Build the devcontainer image
      timeout-minutes: 15
      run: |
        set -x
        .devcontainer/build/build-devcontainer.sh

    - name: Start the devcontainer in the background
      timeout-minutes: 3
      run: |
        set -x
        docker run -d --rm --user root \
          --volume /var/run/docker.sock:/var/run/docker.sock \
          --env DOCKER_BUILDKIT=$DOCKER_BUILDKIT \
          --volume $(pwd):/workspaces/MLOS \
          --env CONTAINER_WORKSPACE_FOLDER=/workspaces/MLOS \
          --env LOCAL_WORKSPACE_FOLDER=$(pwd) \
          --env MAKEFLAGS=-Oline \
          --workdir /workspaces/MLOS \
          --name mlos-devcontainer mlos-devcontainer sleep infinity
    - name: Fixup vscode uid/gid in the running container
      timeout-minutes: 3
      run: |
        set -x
        docker exec --user root mlos-devcontainer groupmod -g `id -g` vscode
        docker exec --user root mlos-devcontainer usermod -u `id -u` -g `id -g` vscode
        docker exec --user root mlos-devcontainer chown -R vscode:vscode /home/vscode
        docker exec --user root mlos-devcontainer mkdir -p /opt/conda/pkgs/cache /var/cache/pip
        docker exec --user root mlos-devcontainer chown -R vscode /opt/conda/pkgs/cache /var/cache/pip

    - name: Update the conda env in the devcontainer
      timeout-minutes: 10
      run: |
        set -x
        docker exec --user vscode mlos-devcontainer make CONDA_INFO_LEVEL=-v conda-env

    - name: Check for missing licenseheaders
      timeout-minutes: 3
      run: |
        set -x
        docker exec --user vscode mlos-devcontainer make CONDA_INFO_LEVEL=-v licenseheaders
        # licenseheaders changes the contents of the files, so make this check fail if there are any changes detected
        git --no-pager diff --exit-code

    - name: Run lint checks
      timeout-minutes: 5
      run: |
        set -x
        docker exec --user vscode mlos-devcontainer make CONDA_INFO_LEVEL=-v check

    - name: Run tests
      timeout-minutes: 10
      run: |
        set -x
        # Simulate test collection in vscode.
        docker exec --user vscode mlos-devcontainer \
          conda run -n mlos python -m pytest -svxl -n auto --collect-only --rootdir /workspaces/MLOS -s --cache-clear
        # Now actually run the tests.
        docker exec --user vscode mlos-devcontainer make CONDA_INFO_LEVEL=-v test

    - name: Generate and test binary distribution files
      timeout-minutes: 10
      run: |
        set -x
        docker exec --user vscode mlos-devcontainer make CONDA_INFO_LEVEL=-v dist dist-test

    - name: Test rebuilding the devcontainer in the devcontainer
<<<<<<< HEAD
      timeout-minutes: 5
=======
      # FIXME: This shouldn't take much time at all since it should all be cached already.
      #timeout-minutes: 3
      timeout-minutes: 10
>>>>>>> 3f7b3aae
      run: |
        set -x
        docker exec --user vscode mlos-devcontainer make CONDA_INFO_LEVEL=-v devcontainer

    - name: Generate docs and test check them
      run: |
        set -x
        docker exec --user vscode mlos-devcontainer make CONDA_INFO_LEVEL=-v doc
        # Make sure we can publish the coverage report.
        rm -f doc/build/html/htmlcov/.gitignore

    - name: Deploy to GitHub pages
      if: github.ref == 'refs/heads/main'
      uses: JamesIves/github-pages-deploy-action@v4
      with:
        branch: gh-pages
        folder: doc/build/html
        clean: true

    - name: Cleanup the devcontainer
      run: |
        set -x
        docker stop -t 1 mlos-devcontainer || true
        docker rm --force mlos-devcontainer || true

    - name: Container Registry Login
      if: github.repository == 'microsoft/mlos' && github.ref == 'refs/heads/main'
      uses: docker/login-action@v2
      with:
        registry: ${{ secrets.ACR_LOGINURL }}
        username: ${{ secrets.ACR_USERNAME }}
        password: ${{ secrets.ACR_PASSWORD }}
    - name: Publish the container images
      if: github.repository == 'microsoft/mlos' && github.ref == 'refs/heads/main'
      timeout-minutes: 15
      # We only push to the :latest tag, to avoid needing to cleanup the
      # registry manually (there's currently no API for that).
      run: |
        set -x
        docker tag devcontainer-cli:latest ${{ secrets.ACR_LOGINURL }}/devcontainer-cli:latest
        docker push ${{ secrets.ACR_LOGINURL }}/devcontainer-cli:latest
        docker tag mlos-devcontainer:latest ${{ secrets.ACR_LOGINURL }}/mlos-devcontainer:latest
        docker push ${{ secrets.ACR_LOGINURL }}/mlos-devcontainer:latest<|MERGE_RESOLUTION|>--- conflicted
+++ resolved
@@ -102,13 +102,9 @@
         docker exec --user vscode mlos-devcontainer make CONDA_INFO_LEVEL=-v dist dist-test
 
     - name: Test rebuilding the devcontainer in the devcontainer
-<<<<<<< HEAD
-      timeout-minutes: 5
-=======
       # FIXME: This shouldn't take much time at all since it should all be cached already.
       #timeout-minutes: 3
       timeout-minutes: 10
->>>>>>> 3f7b3aae
       run: |
         set -x
         docker exec --user vscode mlos-devcontainer make CONDA_INFO_LEVEL=-v devcontainer
