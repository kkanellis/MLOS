#
# Copyright (c) Microsoft Corporation.
# Licensed under the MIT License.
#
"""
Tests for loading storage config examples.
"""
import logging
from typing import List

import pytest

from mlos_bench.tests.config import locate_config_examples

<<<<<<< HEAD
=======
from mlos_bench.config.schemas.config_schemas import ConfigSchema
>>>>>>> c24c7045
from mlos_bench.services.config_persistence import ConfigPersistenceService
from mlos_bench.storage.base_storage import Storage
from mlos_bench.tunables.tunable_groups import TunableGroups
from mlos_bench.util import get_class_from_name, path_join


_LOG = logging.getLogger(__name__)
_LOG.setLevel(logging.DEBUG)


# Get the set of configs to test.
CONFIG_TYPE = "storage"


def filter_configs(configs_to_filter: List[str]) -> List[str]:
    """If necessary, filter out json files that aren't for the module we're testing."""
    return configs_to_filter


configs = filter_configs(locate_config_examples(path_join(ConfigPersistenceService.BUILTIN_CONFIG_PATH, CONFIG_TYPE)))
assert configs


@pytest.mark.parametrize("config_path", configs)
def test_load_storage_config_examples(config_loader_service: ConfigPersistenceService, config_path: str) -> None:
    """Tests loading a config example."""
<<<<<<< HEAD
    config = config_loader_service.load_config(config_path, schema_type=None)   # TODO: ConfigSchema.STORAGE)
=======
    config = config_loader_service.load_config(config_path, ConfigSchema.STORAGE)
>>>>>>> c24c7045
    assert isinstance(config, dict)
    # Skip schema loading that would require a database connection for this test.
    config["config"]["lazy_schema_create"] = True
    cls = get_class_from_name(config["class"])
    assert issubclass(cls, Storage)
    # Make an instance of the class based on the config.
    storage_inst = config_loader_service.build_generic(
        base_cls=Storage,   # type: ignore[type-abstract]
        tunables=TunableGroups(),
        config=config,
        service=config_loader_service,
    )
    assert storage_inst is not None
    assert isinstance(storage_inst, cls)<|MERGE_RESOLUTION|>--- conflicted
+++ resolved
@@ -12,10 +12,7 @@
 
 from mlos_bench.tests.config import locate_config_examples
 
-<<<<<<< HEAD
-=======
 from mlos_bench.config.schemas.config_schemas import ConfigSchema
->>>>>>> c24c7045
 from mlos_bench.services.config_persistence import ConfigPersistenceService
 from mlos_bench.storage.base_storage import Storage
 from mlos_bench.tunables.tunable_groups import TunableGroups
@@ -42,11 +39,7 @@
 @pytest.mark.parametrize("config_path", configs)
 def test_load_storage_config_examples(config_loader_service: ConfigPersistenceService, config_path: str) -> None:
     """Tests loading a config example."""
-<<<<<<< HEAD
-    config = config_loader_service.load_config(config_path, schema_type=None)   # TODO: ConfigSchema.STORAGE)
-=======
     config = config_loader_service.load_config(config_path, ConfigSchema.STORAGE)
->>>>>>> c24c7045
     assert isinstance(config, dict)
     # Skip schema loading that would require a database connection for this test.
     config["config"]["lazy_schema_create"] = True
